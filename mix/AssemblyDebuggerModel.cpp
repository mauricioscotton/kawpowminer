/*
	This file is part of cpp-ethereum.
	cpp-ethereum is free software: you can redistribute it and/or modify
	it under the terms of the GNU General Public License as published by
	the Free Software Foundation, either version 3 of the License, or
	(at your option) any later version.
	cpp-ethereum is distributed in the hope that it will be useful,
	but WITHOUT ANY WARRANTY; without even the implied warranty of
	MERCHANTABILITY or FITNESS FOR A PARTICULAR PURPOSE.  See the
	GNU General Public License for more details.
	You should have received a copy of the GNU General Public License
	along with cpp-ethereum.  If not, see <http://www.gnu.org/licenses/>.
*/
/** @file AssemblyDebuggerModel.h
 * @author Yann yann@ethdev.com
 * @date 2014
 * used as a model to debug contract assembly code.
 */

#include <QApplication>
#include <libdevcore/Common.h>
#include <libevm/VM.h>
#include <libethereum/Executive.h>
#include <libethereum/Transaction.h>
#include <libethereum/ExtVM.h>
#include "AppContext.h"
#include "TransactionBuilder.h"
#include "TransactionListModel.h"
#include "AssemblyDebuggerModel.h"
#include "ConstantCompilationModel.h"
#include "DebuggingStateWrapper.h"
using namespace std;
using namespace dev;
using namespace dev::eth;
using namespace dev::mix;

AssemblyDebuggerModel::AssemblyDebuggerModel():
	m_userAccount(KeyPair::create()),
	m_baseState(Address(), m_overlayDB, BaseState::Empty)
{
	m_baseState.addBalance(m_userAccount.address(), 10000000 * ether);
	m_currentExecution = std::unique_ptr<Executive>(new Executive(m_executiveState, 0));
}

void AssemblyDebuggerModel::addBalance(KeyPair address, u256 amount)
{
<<<<<<< HEAD
	//m_currentExecution = std::unique_ptr<Executive>(new Executive(m_executiveState));
	m_executiveState.addBalance(dev::toAddress(address.secret()), amount);
	//m_currentExecution.reset();
}

DebuggingContent AssemblyDebuggerModel::executeTransaction()
{
	QList<DebuggingState> machineStates;
=======
	// Reset the state back to our clean premine.
	m_executiveState = m_baseState;

	QList<DebuggingState> states;
	m_currentExecution->setup(_rawTransaction);
>>>>>>> f8c4d0b5
	std::vector<DebuggingState const*> levels;
	bytes code;
	bytesConstRef data;
	bool firstIteration = true;
	auto onOp = [&](uint64_t steps, Instruction inst, dev::bigint newMemSize, dev::bigint gasCost, void* voidVM, void const* voidExt)
	{
		VM& vm = *(VM*)voidVM;
		ExtVM const& ext = *(ExtVM const*)voidExt;

		if (firstIteration)
		{
			code = ext.code;
			data = ext.data;
			firstIteration = false;
		}

		if (levels.size() < ext.depth)
			levels.push_back(&machineStates.back());
		else
			levels.resize(ext.depth);

		machineStates.append(DebuggingState({steps, ext.myAddress, vm.curPC(), inst, newMemSize, vm.gas(),
									  vm.stack(), vm.memory(), gasCost, ext.state().storage(ext.myAddress), levels}));
	};

<<<<<<< HEAD
	m_currentExecution.get()->go(onOp);
	m_currentExecution.get()->finalize(onOp);
	m_executiveState.completeMine();
=======

	m_currentExecution->go(onOp);
	cdebug << states.size();
	m_currentExecution->finalize(onOp);
>>>>>>> f8c4d0b5

	DebuggingContent d;
	d.returnValue = m_currentExecution.get()->out().toVector();
	d.machineStates = machineStates;
	d.executionCode = code;
	d.executionData = data;
	d.contentAvailable = true;
	d.message = "ok";
	return d;
}

<<<<<<< HEAD
DebuggingContent AssemblyDebuggerModel::getContractInitiationDebugStates(bytes _code, KeyPair _sender)
{
	TransactionBuilder trBuilder;
	dev::eth::Transaction _tr = trBuilder.getDefaultCreationTransaction(_code, _sender,
																		m_executiveState.transactionsFrom(dev::toAddress(_sender.secret())));
	bytes b = _tr.rlp();
	dev::bytesConstRef bytesRef = &b;
	m_currentExecution.get()->forceSetup(bytesRef);
	DebuggingContent d = executeTransaction();

	h256 th = sha3(rlpList(_tr.sender(), _tr.nonce()));
	d.contractAddress = right160(th);
	m_currentExecution.reset();
	return d;
}

DebuggingContent AssemblyDebuggerModel::getContractCallDebugStates(Address _contract, bytes _data,
																   KeyPair _sender, dev::mix::TransactionSettings _tr)
{

	TransactionBuilder trBuilder;
	dev::eth::Transaction tr = trBuilder.getBasicTransaction(_tr.value,_tr.gasPrice,_tr.gas, _contract, _data,
												   m_executiveState.transactionsFrom(dev::toAddress(_sender.secret())), _sender.secret());

	m_currentExecution = std::unique_ptr<Executive>(new Executive(m_executiveState));
=======
DebuggingContent AssemblyDebuggerModel::getContractInitiationDebugStates(
	dev::u256 _value,
	dev::u256 _gasPrice,
	dev::u256 _gas,
	QString _code
)
{
	ConstantCompilationModel compiler;
	CompilerResult res = compiler.compile(_code);
	if (!res.success)
	{
		DebuggingContent r;
		r.contentAvailable = false;
		r.message = QApplication::tr("compilation failed");
		return r;
	}

	TransactionBuilder trBuild;
	Transaction tr = trBuild.getCreationTransaction(_value, _gasPrice, min(_gas, m_baseState.gasLimitRemaining()), res.bytes,
													m_executiveState.transactionsFrom(dev::toAddress(m_userAccount.secret())), m_userAccount.secret());
>>>>>>> f8c4d0b5
	bytes b = tr.rlp();
	dev::bytesConstRef bytesRef = &b;
	m_currentExecution.get()->forceSetup(bytesRef);
	DebuggingContent d = executeTransaction();

	d.contractAddress = tr.receiveAddress();
	m_currentExecution.reset();
	return d;
}

void AssemblyDebuggerModel::resetState()
{
	m_executiveState = State();
}
<|MERGE_RESOLUTION|>--- conflicted
+++ resolved
@@ -24,7 +24,6 @@
 #include <libethereum/Transaction.h>
 #include <libethereum/ExtVM.h>
 #include "AppContext.h"
-#include "TransactionBuilder.h"
 #include "TransactionListModel.h"
 #include "AssemblyDebuggerModel.h"
 #include "ConstantCompilationModel.h"
@@ -39,27 +38,18 @@
 	m_baseState(Address(), m_overlayDB, BaseState::Empty)
 {
 	m_baseState.addBalance(m_userAccount.address(), 10000000 * ether);
+	m_executiveState = m_baseState;
 	m_currentExecution = std::unique_ptr<Executive>(new Executive(m_executiveState, 0));
 }
 
-void AssemblyDebuggerModel::addBalance(KeyPair address, u256 amount)
+DebuggingContent AssemblyDebuggerModel::executeTransaction(bytesConstRef _rawTransaction)
 {
-<<<<<<< HEAD
-	//m_currentExecution = std::unique_ptr<Executive>(new Executive(m_executiveState));
-	m_executiveState.addBalance(dev::toAddress(address.secret()), amount);
-	//m_currentExecution.reset();
-}
 
-DebuggingContent AssemblyDebuggerModel::executeTransaction()
-{
 	QList<DebuggingState> machineStates;
-=======
 	// Reset the state back to our clean premine.
-	m_executiveState = m_baseState;
-
+	m_currentExecution = std::unique_ptr<Executive>(new Executive(m_executiveState, 0));
 	QList<DebuggingState> states;
 	m_currentExecution->setup(_rawTransaction);
->>>>>>> f8c4d0b5
 	std::vector<DebuggingState const*> levels;
 	bytes code;
 	bytesConstRef data;
@@ -85,16 +75,9 @@
 									  vm.stack(), vm.memory(), gasCost, ext.state().storage(ext.myAddress), levels}));
 	};
 
-<<<<<<< HEAD
 	m_currentExecution.get()->go(onOp);
 	m_currentExecution.get()->finalize(onOp);
 	m_executiveState.completeMine();
-=======
-
-	m_currentExecution->go(onOp);
-	cdebug << states.size();
-	m_currentExecution->finalize(onOp);
->>>>>>> f8c4d0b5
 
 	DebuggingContent d;
 	d.returnValue = m_currentExecution.get()->out().toVector();
@@ -106,65 +89,33 @@
 	return d;
 }
 
-<<<<<<< HEAD
-DebuggingContent AssemblyDebuggerModel::getContractInitiationDebugStates(bytes _code, KeyPair _sender)
+DebuggingContent AssemblyDebuggerModel::getContractInitiationDebugStates(bytes _code)
 {
-	TransactionBuilder trBuilder;
-	dev::eth::Transaction _tr = trBuilder.getDefaultCreationTransaction(_code, _sender,
-																		m_executiveState.transactionsFrom(dev::toAddress(_sender.secret())));
+	u256 gasPrice = 10000000000000;
+	u256 gas = 1000000;
+	u256 amount = 100;
+	dev::eth::Transaction _tr(amount, gasPrice, min(gas, m_baseState.gasLimitRemaining()), _code, m_executiveState.transactionsFrom(dev::toAddress(m_userAccount.secret())), m_userAccount.secret());
 	bytes b = _tr.rlp();
 	dev::bytesConstRef bytesRef = &b;
-	m_currentExecution.get()->forceSetup(bytesRef);
-	DebuggingContent d = executeTransaction();
-
+	DebuggingContent d = executeTransaction(bytesRef);
 	h256 th = sha3(rlpList(_tr.sender(), _tr.nonce()));
 	d.contractAddress = right160(th);
-	m_currentExecution.reset();
 	return d;
 }
 
 DebuggingContent AssemblyDebuggerModel::getContractCallDebugStates(Address _contract, bytes _data,
-																   KeyPair _sender, dev::mix::TransactionSettings _tr)
+																   dev::mix::TransactionSettings _tr)
 {
 
-	TransactionBuilder trBuilder;
-	dev::eth::Transaction tr = trBuilder.getBasicTransaction(_tr.value,_tr.gasPrice,_tr.gas, _contract, _data,
-												   m_executiveState.transactionsFrom(dev::toAddress(_sender.secret())), _sender.secret());
-
-	m_currentExecution = std::unique_ptr<Executive>(new Executive(m_executiveState));
-=======
-DebuggingContent AssemblyDebuggerModel::getContractInitiationDebugStates(
-	dev::u256 _value,
-	dev::u256 _gasPrice,
-	dev::u256 _gas,
-	QString _code
-)
-{
-	ConstantCompilationModel compiler;
-	CompilerResult res = compiler.compile(_code);
-	if (!res.success)
-	{
-		DebuggingContent r;
-		r.contentAvailable = false;
-		r.message = QApplication::tr("compilation failed");
-		return r;
-	}
-
-	TransactionBuilder trBuild;
-	Transaction tr = trBuild.getCreationTransaction(_value, _gasPrice, min(_gas, m_baseState.gasLimitRemaining()), res.bytes,
-													m_executiveState.transactionsFrom(dev::toAddress(m_userAccount.secret())), m_userAccount.secret());
->>>>>>> f8c4d0b5
+	dev::eth::Transaction tr = Transaction(_tr.value, _tr.gasPrice, min(_tr.gas, m_baseState.gasLimitRemaining()), _contract, _data, m_executiveState.transactionsFrom(dev::toAddress(m_userAccount.secret())), m_userAccount.secret());
 	bytes b = tr.rlp();
 	dev::bytesConstRef bytesRef = &b;
-	m_currentExecution.get()->forceSetup(bytesRef);
-	DebuggingContent d = executeTransaction();
-
+	DebuggingContent d = executeTransaction(bytesRef);
 	d.contractAddress = tr.receiveAddress();
-	m_currentExecution.reset();
 	return d;
 }
 
 void AssemblyDebuggerModel::resetState()
 {
-	m_executiveState = State();
-}
+	m_executiveState = m_baseState;
+}