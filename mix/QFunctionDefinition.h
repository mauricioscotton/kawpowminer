/*
	This file is part of cpp-ethereum.

	cpp-ethereum is free software: you can redistribute it and/or modify
	it under the terms of the GNU General Public License as published by
	the Free Software Foundation, either version 3 of the License, or
	(at your option) any later version.

	cpp-ethereum is distributed in the hope that it will be useful,
	but WITHOUT ANY WARRANTY; without even the implied warranty of
	MERCHANTABILITY or FITNESS FOR A PARTICULAR PURPOSE.  See the
	GNU General Public License for more details.

	You should have received a copy of the GNU General Public License
	along with cpp-ethereum.  If not, see <http://www.gnu.org/licenses/>.
*/
/** @file QFunctionDefinition.h
 * @author Yann yann@ethdev.com
 * @date 2014
 */

#pragma once

#include <QObject>
#include <libsolidity/AST.h>
#include "QBasicNodeDefinition.h"

namespace dev
{
namespace mix
{

class QFunctionDefinition: public QBasicNodeDefinition
{
	Q_OBJECT
	Q_PROPERTY(QList<QObject*> parameters READ parameters)
	Q_PROPERTY(int index READ index)

public:
<<<<<<< HEAD
	QFunctionDefinition(std::shared_ptr<dev::solidity::FunctionDefinition> _f, int _index): QBasicNodeDefinition(_f), m_index(_index) { initQParameters(); }
	QList<QObject*> parameters() { return m_parameters; }
	QList<QObject*> returnParameters() { return m_returnParameters; }
	int index() { return m_index; }
=======
	QFunctionDefinition(std::shared_ptr<dev::solidity::FunctionDefinition> _f, QObject* _parent, int _index): QBasicNodeDefinition(_f, _parent), m_index(_index) { initQParameters(); }
	QList<QObject*> parameters() const { return m_parameters; }
	QList<QObject*> returnParameters() const { return m_returnParameters; }
	int index() const { return m_index; }
>>>>>>> 2363cc0f

private:
	QList<QObject*> m_parameters;
	QList<QObject*> m_returnParameters;
	int m_index;
	void initQParameters();
};

}
}<|MERGE_RESOLUTION|>--- conflicted
+++ resolved
@@ -37,17 +37,10 @@
 	Q_PROPERTY(int index READ index)
 
 public:
-<<<<<<< HEAD
 	QFunctionDefinition(std::shared_ptr<dev::solidity::FunctionDefinition> _f, int _index): QBasicNodeDefinition(_f), m_index(_index) { initQParameters(); }
-	QList<QObject*> parameters() { return m_parameters; }
-	QList<QObject*> returnParameters() { return m_returnParameters; }
-	int index() { return m_index; }
-=======
-	QFunctionDefinition(std::shared_ptr<dev::solidity::FunctionDefinition> _f, QObject* _parent, int _index): QBasicNodeDefinition(_f, _parent), m_index(_index) { initQParameters(); }
 	QList<QObject*> parameters() const { return m_parameters; }
 	QList<QObject*> returnParameters() const { return m_returnParameters; }
 	int index() const { return m_index; }
->>>>>>> 2363cc0f
 
 private:
 	QList<QObject*> m_parameters;
