--- conflicted
+++ resolved
@@ -388,11 +388,7 @@
 			sprintf(options, "-cl-nv-maxrregcount=%d", maxregs);// , computeCapability);
 		}
 		else {
-<<<<<<< HEAD
-			sprintf(options, "");
-=======
 			sprintf(options, "%s", "");
->>>>>>> 6b0730e5
 		}
 		// create context
 		m_context = cl::Context(vector<cl::Device>(&device, &device + 1));
