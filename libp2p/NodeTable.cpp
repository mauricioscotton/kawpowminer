--- conflicted
+++ resolved
@@ -75,18 +75,7 @@
 		m_nodeEventHandler->processEvents();
 }
 
-<<<<<<< HEAD
-shared_ptr<NodeEntry> NodeTable::addNode(Node const& _node)
-{
-	if (!_node.endpoint)
-=======
-shared_ptr<NodeEntry> NodeTable::addNode(Public const& _pubk, NodeIPEndpoint const& _ep)
-{
-	auto node = Node(_pubk, _ep);
-	return addNode(node);
-}
-
-shared_ptr<NodeEntry> NodeTable::addNode(Node const& _node, NodeRelation _relation)
+shared_ptr<NodeEntry> NodeTable::addNode(Node const& _node, NodeRelation _relation = Unknown)
 {
 	if (_relation == Known)
 	{
@@ -97,12 +86,7 @@
 		return ret;
 	}
 	
-	// re-enable tcp checks when NAT hosts are handled by discover
-	// we handle when tcp endpoint is 0 below
-	if (_node.endpoint.address.to_string() == "0.0.0.0")
-	{
-		clog(NodeTableWarn) << "addNode Failed. Invalid UDP address" << LogTag::Url << "0.0.0.0" << "for" << _node.id;
->>>>>>> b270aa96
+	if (!_node.endpoint)
 		return move(shared_ptr<NodeEntry>());
 	
 	// ping address to recover nodeid if nodeid is empty
