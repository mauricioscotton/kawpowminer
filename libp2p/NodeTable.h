--- conflicted
+++ resolved
@@ -85,13 +85,8 @@
  * @todo Pong to include ip:port where ping was received
  * @todo expiration and sha3(id) 'to' for messages which are replies (prevents replay)
  * @todo std::shared_ptr<PingNode> m_cachedPingPacket;
-<<<<<<< HEAD
- * @todo std::shared_ptr<FindNeighbors> m_cachedFindSelfPacket;
- * @todo store self (root) in table? (potential bug. alt is to add to list when self is closest to target)
-=======
  * @todo std::shared_ptr<FindNeighbours> m_cachedFindSelfPacket;
  * @todo store root node in table?
->>>>>>> 506fe0f6
  *
  * [Networking]
  * @todo TCP endpoints
@@ -324,13 +319,8 @@
 		void interpretRLP(RLP const& _r) { ipAddress = _r[0].toString(); port = _r[1].toInt<unsigned>(); node = h512(_r[2].toBytes()); }
 	};
 	
-<<<<<<< HEAD
-	using RLPXDatagram<Neighbors>::RLPXDatagram;
-	Neighbors(bi::udp::endpoint _to, std::vector<std::shared_ptr<NodeEntry>> const& _nearest, unsigned _offset = 0, unsigned _limit = 0): RLPXDatagram<Neighbors>(_to)
-=======
 	Neighbours(bi::udp::endpoint _ep): RLPXDatagram<Neighbours>(_ep) {}
-	Neighbours(bi::udp::endpoint _to, std::vector<std::shared_ptr<NodeTable::NodeEntry>> const& _nearest, unsigned _offset = 0, unsigned _limit = 0): RLPXDatagram<Neighbours>(_to)
->>>>>>> 506fe0f6
+	Neighbours(bi::udp::endpoint _to, std::vector<std::shared_ptr<NodeEntry>> const& _nearest, unsigned _offset = 0, unsigned _limit = 0): RLPXDatagram<Neighbours>(_to)
 	{
 		auto limit = _limit ? std::min(_nearest.size(), (size_t)(_offset + _limit)) : _nearest.size();
 		for (auto i = _offset; i < limit; i++)
