/*
	This file is part of cpp-ethereum.

	cpp-ethereum is free software: you can redistribute it and/or modify
	it under the terms of the GNU General Public License as published by
	the Free Software Foundation, either version 3 of the License, or
	(at your option) any later version.

	cpp-ethereum is distributed in the hope that it will be useful,
	but WITHOUT ANY WARRANTY; without even the implied warranty of
	MERCHANTABILITY or FITNESS FOR A PARTICULAR PURPOSE.  See the
	GNU General Public License for more details.

	You should have received a copy of the GNU General Public License
	along with cpp-ethereum.  If not, see <http://www.gnu.org/licenses/>.
*/
/** @file block.cpp
 * @author Christoph Jentzsch <cj@ethdev.com>
 * @date 2015
 * block test functions.
 */
#include "test/fuzzTesting/fuzzHelper.h"
#include <boost/filesystem.hpp>
#include <libdevcore/FileSystem.h>
#include <libdevcore/TransientDirectory.h>
#include <libethcore/Params.h>
#include <libethereum/CanonBlockChain.h>
#include <libethereum/TransactionQueue.h>
#include <test/TestHelper.h>
#include <libethereum/Block.h>

#include <libethereum/GenesisInfo.h>

using namespace std;
using namespace json_spirit;
using namespace dev;
using namespace dev::eth;

namespace dev {  namespace test {

typedef std::vector<bytes> uncleList;
typedef std::pair<bytes, uncleList> blockSet;

using BlockHeader = Ethash::BlockHeader;

BlockHeader constructBlock(mObject& _o, h256 const& _stateRoot = h256{});
bytes createBlockRLPFromFields(mObject& _tObj, h256 const&  _stateRoot = h256{});
RLPStream createFullBlockFromHeader(BlockHeader const& _bi, bytes const& _txs = RLPEmptyList, bytes const& _uncles = RLPEmptyList);

mArray writeTransactionsToJson(Transactions const& _txs);
mObject writeBlockHeaderToJson(mObject& _o, BlockHeader const& _bi);
void overwriteBlockHeader(BlockHeader& _current_BlockHeader, mObject& _blObj, const BlockHeader& _parent);
void updatePoW(BlockHeader& _bi);
mArray importUncles(mObject const& _blObj, vector<BlockHeader>& _vBiUncles, vector<BlockHeader> const& _vBiBlocks, std::vector<blockSet> _blockSet);

void doBlockchainTests(json_spirit::mValue& _v, bool _fillin)
{
	string testname;
	for (auto& i: _v.get_obj())
	{
		mObject& o = i.second.get_obj();
		if (test::Options::get().singleTest && test::Options::get().singleTestName != i.first)
		{
			o.clear();
			continue;
		}

<<<<<<< HEAD
		cout << i.first << endl;
=======
		cnote << i.first;
		testname = "(" + i.first + ") ";
>>>>>>> 1a5039f4
		TBOOST_REQUIRE(o.count("genesisBlockHeader"));
		TBOOST_REQUIRE(o.count("pre"));

		ImportTest importer(o, _fillin, testType::BlockChainTests);
		TransientDirectory tdStateDB;
		BlockHeader biGenesisBlock = constructBlock(o["genesisBlockHeader"].get_obj(), h256{});
		State trueState(OverlayDB(State::openDB(tdStateDB.path(), h256{}, WithExisting::Kill)), BaseState::Empty);
		ImportTest::importState(o["pre"].get_obj(), trueState);
		o["pre"] = fillJsonWithState(trueState); //convert all fields to hex
		trueState.commit();

		//Imported blocks from the start
		vector<blockSet> blockSets;  //Block(bytes) => UncleList(Blocks(bytes))

		if (_fillin)
			biGenesisBlock = constructBlock(o["genesisBlockHeader"].get_obj(), trueState.rootHash());
		else
			TBOOST_CHECK_MESSAGE((biGenesisBlock.stateRoot() == trueState.rootHash()), testname + "root hash does not match");

		if (_fillin)
		{
			// find new valid nonce
			updatePoW(biGenesisBlock);

			//update genesis block in json file
			writeBlockHeaderToJson(o["genesisBlockHeader"].get_obj(), biGenesisBlock);
		}

		// create new "genesis" block
		RLPStream rlpGenesisBlock = createFullBlockFromHeader(biGenesisBlock);
		biGenesisBlock.verifyInternals(&rlpGenesisBlock.out());
		o["genesisRLP"] = toHex(rlpGenesisBlock.out(), 2, HexPrefix::Add);

		// construct true blockchain
		TransientDirectory td;
		FullBlockChain<Ethash> trueBc(rlpGenesisBlock.out(), AccountMap(), td.path(), WithExisting::Kill);

		if (_fillin)
		{
			TBOOST_REQUIRE(o.count("blocks"));
			mArray blArray;

			blockSet genesis;
			genesis.first = rlpGenesisBlock.out();
			genesis.second = uncleList();
			blockSets.push_back(genesis);
			vector<BlockHeader> vBiBlocks;
			vBiBlocks.push_back(biGenesisBlock);

			size_t importBlockNumber = 0;
			for (auto const& bl: o["blocks"].get_array())
			{
				mObject blObj = bl.get_obj();
				if (blObj.count("blocknumber") > 0)
					importBlockNumber = max((int)toInt(blObj["blocknumber"]), 1);
				else
					importBlockNumber++;

				//each time construct a new blockchain up to importBlockNumber (to generate next block header)
				vBiBlocks.clear();
				vBiBlocks.push_back(biGenesisBlock);

				TransientDirectory tdBc;
				TransientDirectory tdStateDB;
				FullBlockChain<Ethash> bc(rlpGenesisBlock.out(), AccountMap(), tdBc.path(), WithExisting::Kill);

				//OverlayDB database (State::openDB(td_stateDB.path(), h256{}, WithExisting::Kill));
				State state(OverlayDB(State::openDB(tdStateDB.path(), h256{}, WithExisting::Kill)), BaseState::Empty); //= importer.m_statePre;
				ImportTest::importState(o["pre"].get_obj(), state);
				state.commit();

				//import previous blocks
				for (size_t i = 1; i < importBlockNumber; i++) //0 block is genesis
				{
					BlockQueue uncleQueue;
					uncleQueue.setChain(bc);
					uncleList uncles = blockSets.at(i).second;
					for (size_t j = 0; j < uncles.size(); j++)
						uncleQueue.import(&uncles.at(j), false);

					const bytes blockFromSet = blockSets.at(i).first;
					bc.sync(uncleQueue, state.db(), 4);
					bc.attemptImport(blockFromSet, state.db());
					vBiBlocks.push_back(BlockHeader(blockFromSet));
				}

				// get txs
				TransactionQueue txs;
				ZeroGasPricer gp;
				TBOOST_REQUIRE(blObj.count("transactions"));
				for (auto const& txObj: blObj["transactions"].get_array())
				{
					mObject tx = txObj.get_obj();
					importer.importTransaction(tx);
					if (txs.import(importer.m_transaction.rlp()) != ImportResult::Success)
						cnote << "failed importing transaction\n";
				}

				//get uncles
				vector<BlockHeader> vBiUncles;
				blObj["uncleHeaders"] = importUncles(blObj, vBiUncles, vBiBlocks, blockSets);

				BlockQueue uncleBlockQueue;
				uncleBlockQueue.setChain(bc);
				uncleList uncleBlockQueueList;
				cnote << "import uncle in blockQueue";
				for (size_t i = 0; i < vBiUncles.size(); i++)
				{
					RLPStream uncle = createFullBlockFromHeader(vBiUncles.at(i));
					try
					{
						uncleBlockQueue.import(&uncle.out(), false);
						uncleBlockQueueList.push_back(uncle.out());
						// wait until block is verified
						this_thread::sleep_for(chrono::seconds(1));
					}
					catch(...)
					{
						cnote << "error in importing uncle! This produces an invalid block (May be by purpose for testing).";
					}
				}

				bc.sync(uncleBlockQueue, state.db(), 4);

				Block block = bc.genesisBlock(state.db());
				try
				{
					block.sync(bc);
					block.sync(bc, txs, gp);
					mine(block, bc);
				}
				catch (Exception const& _e)
				{
					cnote << "block sync or mining did throw an exception: " << diagnostic_information(_e);
					return;
				}
				catch (std::exception const& _e)
				{
					cnote << "block sync or mining did throw an exception: " << _e.what();
					return;
				}

				blObj["rlp"] = toHex(block.blockData(), 2, HexPrefix::Add);

				//get valid transactions
				Transactions txList;
				for (auto const& txi: txs.topTransactions(std::numeric_limits<unsigned>::max()))
					txList.push_back(txi);
				blObj["transactions"] = writeTransactionsToJson(txList);

				BlockHeader current_BlockHeader = block.info();

				RLPStream uncleStream;
				uncleStream.appendList(vBiUncles.size());
				for (unsigned i = 0; i < vBiUncles.size(); ++i)
				{
					RLPStream uncleRlp;
					vBiUncles[i].streamRLP(uncleRlp);
					uncleStream.appendRaw(uncleRlp.out());
				}

				if (blObj.count("blockHeader"))
					overwriteBlockHeader(current_BlockHeader, blObj, bc.info());

				if (blObj.count("blockHeader") && blObj["blockHeader"].get_obj().count("bruncle"))
					current_BlockHeader.populateFromParent(vBiBlocks[vBiBlocks.size() -1]);

				if (vBiUncles.size())
				{
					// update unclehash in case of invalid uncles
					current_BlockHeader.setSha3Uncles(sha3(uncleStream.out()));
					updatePoW(current_BlockHeader);
				}

				// write block header
				mObject oBlockHeader;
				writeBlockHeaderToJson(oBlockHeader, current_BlockHeader);
				blObj["blockHeader"] = oBlockHeader;
				vBiBlocks.push_back(current_BlockHeader);

				// compare blocks from state and from rlp
				RLPStream txStream;
				txStream.appendList(txList.size());
				for (unsigned i = 0; i < txList.size(); ++i)
				{
					RLPStream txrlp;
					txList[i].streamRLP(txrlp);
					txStream.appendRaw(txrlp.out());
				}

				RLPStream blockRLP = createFullBlockFromHeader(current_BlockHeader, txStream.out(), uncleStream.out());

				blObj["rlp"] = toHex(blockRLP.out(), 2, HexPrefix::Add);

				if (sha3(RLP(block.blockData())[0].data()) != sha3(RLP(blockRLP.out())[0].data()))
				{
					cnote << "block header mismatch block.blockData() vs updated block.info()\n";
					cnote << toHex(RLP(block.blockData())[0].data()) << "vs" << toHex(RLP(blockRLP.out())[0].data());
				}

				if (sha3(RLP(block.blockData())[1].data()) != sha3(RLP(blockRLP.out())[1].data()))
					cnote << "txs mismatch\n";

				if (sha3(RLP(block.blockData())[2].data()) != sha3(RLP(blockRLP.out())[2].data()))
					cnote << "uncle list mismatch\n" << RLP(block.blockData())[2].data() << "\n" << RLP(blockRLP.out())[2].data();

				try
				{
					block.sync(bc);
					bc.import(blockRLP.out(), block.db());
					block.sync(bc);

					//there we get new blockchain status in state which could have more difficulty than we have in trueState
					//attempt to import new block to the true blockchain
					trueBc.sync(uncleBlockQueue, trueState.db(), 4);
					trueBc.attemptImport(blockRLP.out(), trueState.db());

					blockSet newBlock;
					newBlock.first = blockRLP.out();
					newBlock.second = uncleBlockQueueList;
					if (importBlockNumber < blockSets.size())
					{
						//make new correct history of imported blocks
						blockSets[importBlockNumber] = newBlock;
						for (size_t i = importBlockNumber + 1; i < blockSets.size(); i++)
							blockSets.pop_back();
					}
					else
						blockSets.push_back(newBlock);
				}
				// if exception is thrown, RLP is invalid and no blockHeader, Transaction list, or Uncle list should be given
				catch (...)
				{
					cnote << "block is invalid!\n";
					blObj.erase(blObj.find("blockHeader"));
					blObj.erase(blObj.find("uncleHeaders"));
					blObj.erase(blObj.find("transactions"));
				}
				blArray.push_back(blObj);
				this_thread::sleep_for(chrono::seconds(1));
			} //for blocks

			if (o.count("expect") > 0)
			{
				AccountMaskMap expectStateMap;
				State stateExpect(OverlayDB(), BaseState::Empty);
				ImportTest::importState(o["expect"].get_obj(), stateExpect, expectStateMap);
				ImportTest::compareStates(stateExpect, trueState, expectStateMap, Options::get().checkState ? WhenError::Throw : WhenError::DontThrow);
				o.erase(o.find("expect"));
			}

			o["blocks"] = blArray;
			o["postState"] = fillJsonWithState(trueState);
			o["lastblockhash"] = toString(trueBc.info().hash());

			//make all values hex in pre section
			State prestate(OverlayDB(), BaseState::Empty);
			ImportTest::importState(o["pre"].get_obj(), prestate);
			o["pre"] = fillJsonWithState(prestate);
		}//_fillin
		else
		{
			for (auto const& bl: o["blocks"].get_array())
			{
				bool importedAndBest = true;
				mObject blObj = bl.get_obj();
				bytes blockRLP;
				try
				{
					blockRLP = importByteArray(blObj["rlp"].get_str());
					trueBc.import(blockRLP, trueState.db());
					if (trueBc.info() != BlockHeader(blockRLP))
						importedAndBest  = false;
				}
				// if exception is thrown, RLP is invalid and no blockHeader, Transaction list, or Uncle list should be given
				catch (Exception const& _e)
				{
					cnote << "state sync or block import did throw an exception: " << diagnostic_information(_e);
					TBOOST_CHECK((blObj.count("blockHeader") == 0));
					TBOOST_CHECK((blObj.count("transactions") == 0));
					TBOOST_CHECK((blObj.count("uncleHeaders") == 0));
					continue;
				}
				catch (std::exception const& _e)
				{
					cnote << "state sync or block import did throw an exception: " << _e.what();
					TBOOST_CHECK((blObj.count("blockHeader") == 0));
					TBOOST_CHECK((blObj.count("transactions") == 0));
					TBOOST_CHECK((blObj.count("uncleHeaders") == 0));
					continue;
				}
				catch (...)
				{
					cnote << "state sync or block import did throw an exception\n";
					TBOOST_CHECK((blObj.count("blockHeader") == 0));
					TBOOST_CHECK((blObj.count("transactions") == 0));
					TBOOST_CHECK((blObj.count("uncleHeaders") == 0));
					continue;
				}

				TBOOST_REQUIRE(blObj.count("blockHeader"));

				mObject tObj = blObj["blockHeader"].get_obj();
				BlockHeader blockHeaderFromFields;
				const bytes c_rlpBytesBlockHeader = createBlockRLPFromFields(tObj);
				const RLP c_blockHeaderRLP(c_rlpBytesBlockHeader);
				blockHeaderFromFields.populateFromHeader(c_blockHeaderRLP, IgnoreSeal);

				BlockHeader blockFromRlp(trueBc.header());

				if (importedAndBest)
				{
					//Check the fields restored from RLP to original fields
					TBOOST_CHECK_MESSAGE((blockHeaderFromFields.headerHash(WithProof) == blockFromRlp.headerHash(WithProof)), testname + "hash in given RLP not matching the block hash!");
					TBOOST_CHECK_MESSAGE((blockHeaderFromFields.parentHash() == blockFromRlp.parentHash()), testname + "parentHash in given RLP not matching the block parentHash!");
					TBOOST_CHECK_MESSAGE((blockHeaderFromFields.sha3Uncles() == blockFromRlp.sha3Uncles()), testname + "sha3Uncles in given RLP not matching the block sha3Uncles!");
					TBOOST_CHECK_MESSAGE((blockHeaderFromFields.beneficiary() == blockFromRlp.beneficiary()), testname + "beneficiary in given RLP not matching the block beneficiary!");
					TBOOST_CHECK_MESSAGE((blockHeaderFromFields.stateRoot() == blockFromRlp.stateRoot()), testname + "stateRoot in given RLP not matching the block stateRoot!");
					TBOOST_CHECK_MESSAGE((blockHeaderFromFields.transactionsRoot() == blockFromRlp.transactionsRoot()), testname + "transactionsRoot in given RLP not matching the block transactionsRoot!");
					TBOOST_CHECK_MESSAGE((blockHeaderFromFields.receiptsRoot() == blockFromRlp.receiptsRoot()), testname + "receiptsRoot in given RLP not matching the block receiptsRoot!");
					TBOOST_CHECK_MESSAGE((blockHeaderFromFields.logBloom() == blockFromRlp.logBloom()), testname + "logBloom in given RLP not matching the block logBloom!");
					TBOOST_CHECK_MESSAGE((blockHeaderFromFields.difficulty() == blockFromRlp.difficulty()), testname + "difficulty in given RLP not matching the block difficulty!");
					TBOOST_CHECK_MESSAGE((blockHeaderFromFields.number() == blockFromRlp.number()), testname + "number in given RLP not matching the block number!");
					TBOOST_CHECK_MESSAGE((blockHeaderFromFields.gasLimit() == blockFromRlp.gasLimit()),"testname + gasLimit in given RLP not matching the block gasLimit!");
					TBOOST_CHECK_MESSAGE((blockHeaderFromFields.gasUsed() == blockFromRlp.gasUsed()), testname + "gasUsed in given RLP not matching the block gasUsed!");
					TBOOST_CHECK_MESSAGE((blockHeaderFromFields.timestamp() == blockFromRlp.timestamp()), testname + "timestamp in given RLP not matching the block timestamp!");
					TBOOST_CHECK_MESSAGE((blockHeaderFromFields.extraData() == blockFromRlp.extraData()), testname + "extraData in given RLP not matching the block extraData!");
					TBOOST_CHECK_MESSAGE((blockHeaderFromFields.mixHash() == blockFromRlp.mixHash()), testname + "mixHash in given RLP not matching the block mixHash!");
					TBOOST_CHECK_MESSAGE((blockHeaderFromFields.nonce() == blockFromRlp.nonce()), testname + "nonce in given RLP not matching the block nonce!");

					TBOOST_CHECK_MESSAGE((blockHeaderFromFields == blockFromRlp), testname + "However, blockHeaderFromFields != blockFromRlp!");

					//Check transaction list

					Transactions txsFromField;

					for (auto const& txObj: blObj["transactions"].get_array())
					{
						mObject tx = txObj.get_obj();

						TBOOST_REQUIRE(tx.count("nonce"));
						TBOOST_REQUIRE(tx.count("gasPrice"));
						TBOOST_REQUIRE(tx.count("gasLimit"));
						TBOOST_REQUIRE(tx.count("to"));
						TBOOST_REQUIRE(tx.count("value"));
						TBOOST_REQUIRE(tx.count("v"));
						TBOOST_REQUIRE(tx.count("r"));
						TBOOST_REQUIRE(tx.count("s"));
						TBOOST_REQUIRE(tx.count("data"));

						try
						{
							Transaction t(createRLPStreamFromTransactionFields(tx).out(), CheckTransaction::Everything);
							txsFromField.push_back(t);
						}
						catch (Exception const& _e)
						{
							TBOOST_ERROR("Failed transaction constructor with Exception: " << diagnostic_information(_e));
						}
						catch (exception const& _e)
						{
							cnote << _e.what();
						}
					}

					Transactions txsFromRlp;
					RLP root(blockRLP);
					for (auto const& tr: root[1])
					{
						Transaction tx(tr.data(), CheckTransaction::Everything);
						txsFromRlp.push_back(tx);
					}

					TBOOST_CHECK_MESSAGE((txsFromRlp.size() == txsFromField.size()), "transaction list size does not match");

					for (size_t i = 0; i < txsFromField.size(); ++i)
					{
						TBOOST_CHECK_MESSAGE((txsFromField[i].data() == txsFromRlp[i].data()), testname + "transaction data in rlp and in field do not match");
						TBOOST_CHECK_MESSAGE((txsFromField[i].gas() == txsFromRlp[i].gas()), testname + "transaction gasLimit in rlp and in field do not match");
						TBOOST_CHECK_MESSAGE((txsFromField[i].gasPrice() == txsFromRlp[i].gasPrice()), testname + "transaction gasPrice in rlp and in field do not match");
						TBOOST_CHECK_MESSAGE((txsFromField[i].nonce() == txsFromRlp[i].nonce()), testname + "transaction nonce in rlp and in field do not match");
						TBOOST_CHECK_MESSAGE((txsFromField[i].signature().r == txsFromRlp[i].signature().r), testname + "transaction r in rlp and in field do not match");
						TBOOST_CHECK_MESSAGE((txsFromField[i].signature().s == txsFromRlp[i].signature().s), testname + "transaction s in rlp and in field do not match");
						TBOOST_CHECK_MESSAGE((txsFromField[i].signature().v == txsFromRlp[i].signature().v), testname + "transaction v in rlp and in field do not match");
						TBOOST_CHECK_MESSAGE((txsFromField[i].receiveAddress() == txsFromRlp[i].receiveAddress()), testname + "transaction receiveAddress in rlp and in field do not match");
						TBOOST_CHECK_MESSAGE((txsFromField[i].value() == txsFromRlp[i].value()), testname + "transaction receiveAddress in rlp and in field do not match");

						TBOOST_CHECK_MESSAGE((txsFromField[i] == txsFromRlp[i]), testname + "transactions from  rlp and transaction from field do not match");
						TBOOST_CHECK_MESSAGE((txsFromField[i].rlp() == txsFromRlp[i].rlp()), testname + "transactions rlp do not match");
					}

					// check uncle list

					// uncles from uncle list field
					vector<BlockHeader> uBlHsFromField;
					if (blObj["uncleHeaders"].type() != json_spirit::null_type)
						for (auto const& uBlHeaderObj: blObj["uncleHeaders"].get_array())
						{
							mObject uBlH = uBlHeaderObj.get_obj();
							TBOOST_REQUIRE((uBlH.size() == 16));
							bytes uncleRLP = createBlockRLPFromFields(uBlH);
							const RLP c_uRLP(uncleRLP);
							BlockHeader uncleBlockHeader;
							try
							{
								uncleBlockHeader.populateFromHeader(c_uRLP);
							}
							catch(...)
							{
								TBOOST_ERROR(testname + "invalid uncle header");
							}
							uBlHsFromField.push_back(uncleBlockHeader);
						}

					// uncles from block RLP
					vector<BlockHeader> uBlHsFromRlp;
					for	(auto const& uRLP: root[2])
					{
						BlockHeader uBl;
						uBl.populateFromHeader(uRLP);
						uBlHsFromRlp.push_back(uBl);
					}

					TBOOST_REQUIRE_EQUAL(uBlHsFromField.size(), uBlHsFromRlp.size());

					for (size_t i = 0; i < uBlHsFromField.size(); ++i)
						TBOOST_CHECK_MESSAGE((uBlHsFromField[i] == uBlHsFromRlp[i]), testname + "block header in rlp and in field do not match");
				}//importedAndBest
			}//all blocks

			TBOOST_REQUIRE((o.count("lastblockhash") > 0));
			TBOOST_CHECK_MESSAGE((toString(trueBc.info().hash()) == o["lastblockhash"].get_str()),
					testname + "Boost check: " + i.first + " lastblockhash does not match " + toString(trueBc.info().hash()) + " expected: " + o["lastblockhash"].get_str());
		}
	}
}
// helping functions

mArray importUncles(mObject const& _blObj, vector<BlockHeader>& _vBiUncles, vector<BlockHeader> const& _vBiBlocks, std::vector<blockSet> _blockSet)
{
	// write uncle list
	mArray aUncleList;
	mObject uncleHeaderObj_pre;

	for (auto const& uHObj: _blObj.at("uncleHeaders").get_array())
	{
		mObject uncleHeaderObj = uHObj.get_obj();
		if (uncleHeaderObj.count("sameAsPreviousSibling"))
		{
			writeBlockHeaderToJson(uncleHeaderObj_pre, _vBiUncles[_vBiUncles.size()-1]);
			aUncleList.push_back(uncleHeaderObj_pre);
			_vBiUncles.push_back(_vBiUncles[_vBiUncles.size()-1]);
			uncleHeaderObj_pre = uncleHeaderObj;
			continue;
		}

		if (uncleHeaderObj.count("sameAsBlock"))
		{
			size_t number = (size_t)toInt(uncleHeaderObj["sameAsBlock"]);
			uncleHeaderObj.erase("sameAsBlock");
			BlockHeader currentUncle = _vBiBlocks[number];
			writeBlockHeaderToJson(uncleHeaderObj, currentUncle);
			aUncleList.push_back(uncleHeaderObj);
			_vBiUncles.push_back(currentUncle);
			uncleHeaderObj_pre = uncleHeaderObj;
			continue;
		}

		if (uncleHeaderObj.count("sameAsPreviousBlockUncle"))
		{
			bytes uncleRLP = _blockSet[(size_t)toInt(uncleHeaderObj["sameAsPreviousBlockUncle"])].second[0];
			BlockHeader uncleHeader(uncleRLP);
			writeBlockHeaderToJson(uncleHeaderObj, uncleHeader);
			aUncleList.push_back(uncleHeaderObj);

			_vBiUncles.push_back(uncleHeader);
			uncleHeaderObj_pre = uncleHeaderObj;
			continue;
		}

		string overwrite = "false";
		if (uncleHeaderObj.count("overwriteAndRedoPoW"))
		{
			overwrite = uncleHeaderObj["overwriteAndRedoPoW"].get_str();
			uncleHeaderObj.erase("overwriteAndRedoPoW");
		}

		BlockHeader uncleBlockFromFields = constructBlock(uncleHeaderObj);

		// make uncle header valid
		uncleBlockFromFields.setTimestamp((u256)time(0));
		if (_vBiBlocks.size() > 2)
		{
			if (uncleBlockFromFields.number() - 1 < _vBiBlocks.size())
				uncleBlockFromFields.populateFromParent(_vBiBlocks[(size_t)uncleBlockFromFields.number() - 1]);
			else
				uncleBlockFromFields.populateFromParent(_vBiBlocks[_vBiBlocks.size() - 2]);
		}
		else
			continue;

		if (overwrite != "false")
		{
			uncleBlockFromFields = constructHeader(
				overwrite == "parentHash" ? h256(uncleHeaderObj["parentHash"].get_str()) : uncleBlockFromFields.parentHash(),
				uncleBlockFromFields.sha3Uncles(),
				uncleBlockFromFields.beneficiary(),
				overwrite == "stateRoot" ? h256(uncleHeaderObj["stateRoot"].get_str()) : uncleBlockFromFields.stateRoot(),
				uncleBlockFromFields.transactionsRoot(),
				uncleBlockFromFields.receiptsRoot(),
				uncleBlockFromFields.logBloom(),
				overwrite == "difficulty" ? toInt(uncleHeaderObj["difficulty"]) : overwrite == "timestamp" ? uncleBlockFromFields.calculateDifficulty(_vBiBlocks[(size_t)uncleBlockFromFields.number() - 1]) : uncleBlockFromFields.difficulty(),
				uncleBlockFromFields.number(),
				overwrite == "gasLimit" ? toInt(uncleHeaderObj["gasLimit"]) : uncleBlockFromFields.gasLimit(),
				overwrite == "gasUsed" ? toInt(uncleHeaderObj["gasUsed"]) : uncleBlockFromFields.gasUsed(),
				overwrite == "timestamp" ? toInt(uncleHeaderObj["timestamp"]) : uncleBlockFromFields.timestamp(),
				uncleBlockFromFields.extraData());

			if (overwrite == "parentHashIsBlocksParent")
				uncleBlockFromFields.populateFromParent(_vBiBlocks[_vBiBlocks.size() - 1]);
		}

		updatePoW(uncleBlockFromFields);

		if (overwrite == "nonce")
			updateEthashSeal(uncleBlockFromFields, uncleBlockFromFields.mixHash(), Nonce(uncleHeaderObj["nonce"].get_str()));

		if (overwrite == "mixHash")
			updateEthashSeal(uncleBlockFromFields, h256(uncleHeaderObj["mixHash"].get_str()), uncleBlockFromFields.nonce());

		writeBlockHeaderToJson(uncleHeaderObj, uncleBlockFromFields);

		aUncleList.push_back(uncleHeaderObj);
		_vBiUncles.push_back(uncleBlockFromFields);

		uncleHeaderObj_pre = uncleHeaderObj;
	} //for _blObj["uncleHeaders"].get_array()

	return aUncleList;
}

bytes createBlockRLPFromFields(mObject& _tObj, h256 const& _stateRoot)
{
	RLPStream rlpStream;
	rlpStream.appendList(_tObj.count("hash") > 0 ? (_tObj.size() - 1) : _tObj.size());

	if (_tObj.count("parentHash"))
		rlpStream << importByteArray(_tObj["parentHash"].get_str());

	if (_tObj.count("uncleHash"))
		rlpStream << importByteArray(_tObj["uncleHash"].get_str());

	if (_tObj.count("coinbase"))
		rlpStream << importByteArray(_tObj["coinbase"].get_str());

	if (_stateRoot)
		rlpStream << _stateRoot;
	else if (_tObj.count("stateRoot"))
		rlpStream << importByteArray(_tObj["stateRoot"].get_str());

	if (_tObj.count("transactionsTrie"))
		rlpStream << importByteArray(_tObj["transactionsTrie"].get_str());

	if (_tObj.count("receiptTrie"))
		rlpStream << importByteArray(_tObj["receiptTrie"].get_str());

	if (_tObj.count("bloom"))
		rlpStream << importByteArray(_tObj["bloom"].get_str());

	if (_tObj.count("difficulty"))
		rlpStream << bigint(_tObj["difficulty"].get_str());

	if (_tObj.count("number"))
		rlpStream << bigint(_tObj["number"].get_str());

	if (_tObj.count("gasLimit"))
		rlpStream << bigint(_tObj["gasLimit"].get_str());

	if (_tObj.count("gasUsed"))
		rlpStream << bigint(_tObj["gasUsed"].get_str());

	if (_tObj.count("timestamp"))
		rlpStream << bigint(_tObj["timestamp"].get_str());

	if (_tObj.count("extraData"))
		rlpStream << fromHex(_tObj["extraData"].get_str());

	if (_tObj.count("mixHash"))
		rlpStream << importByteArray(_tObj["mixHash"].get_str());

	if (_tObj.count("nonce"))
		rlpStream << importByteArray(_tObj["nonce"].get_str());

	return rlpStream.out();
}

void overwriteBlockHeader(BlockHeader& _header, mObject& _blObj, BlockHeader const& _parent)
{
	auto ho = _blObj["blockHeader"].get_obj();
	if (ho.size() != 14)
	{
		BlockHeader tmp = constructHeader(
			ho.count("parentHash") ? h256(ho["parentHash"].get_str()) : _header.parentHash(),
			ho.count("uncleHash") ? h256(ho["uncleHash"].get_str()) : _header.sha3Uncles(),
			ho.count("coinbase") ? Address(ho["coinbase"].get_str()) : _header.beneficiary(),
			ho.count("stateRoot") ? h256(ho["stateRoot"].get_str()): _header.stateRoot(),
			ho.count("transactionsTrie") ? h256(ho["transactionsTrie"].get_str()) : _header.transactionsRoot(),
			ho.count("receiptTrie") ? h256(ho["receiptTrie"].get_str()) : _header.receiptsRoot(),
			ho.count("bloom") ? LogBloom(ho["bloom"].get_str()) : _header.logBloom(),
			ho.count("difficulty") ? toInt(ho["difficulty"]) : _header.difficulty(),
			ho.count("number") ? toInt(ho["number"]) : _header.number(),
			ho.count("gasLimit") ? toInt(ho["gasLimit"]) : _header.gasLimit(),
			ho.count("gasUsed") ? toInt(ho["gasUsed"]) : _header.gasUsed(),
			ho.count("timestamp") ? toInt(ho["timestamp"]) : _header.timestamp(),
			ho.count("extraData") ? importByteArray(ho["extraData"].get_str()) : _header.extraData());

		if (ho.count("RelTimestamp"))
		{
			tmp.setTimestamp(toInt(ho["RelTimestamp"]) +_parent.timestamp());
			tmp.setDifficulty(tmp.calculateDifficulty(_parent));
			this_thread::sleep_for(chrono::seconds((int)toInt(ho["RelTimestamp"])));
		}

		// find new valid nonce
		if (static_cast<BlockInfo>(tmp) != static_cast<BlockInfo>(_header) && tmp.difficulty())
			mine(tmp);


		if (ho.count("mixHash"))
			updateEthashSeal(tmp, h256(ho["mixHash"].get_str()), tmp.nonce());
		if (ho.count("nonce"))
			updateEthashSeal(tmp, tmp.mixHash(), Nonce(ho["nonce"].get_str()));

		tmp.noteDirty();
		_header = tmp;
	}
	else
	{
		// take the blockheader as is
		const bytes c_blockRLP = createBlockRLPFromFields(ho);
		const RLP c_bRLP(c_blockRLP);
		_header.populateFromHeader(c_bRLP, IgnoreSeal);
	}
}

BlockHeader constructBlock(mObject& _o, h256 const& _stateRoot)
{
	BlockHeader ret;
	try
	{
		// construct genesis block
		const bytes c_blockRLP = createBlockRLPFromFields(_o, _stateRoot);
		const RLP c_bRLP(c_blockRLP);
		ret.populateFromHeader(c_bRLP, IgnoreSeal);
	}
	catch (Exception const& _e)
	{
		cnote << "block population did throw an exception: " << diagnostic_information(_e);
	}
	catch (std::exception const& _e)
	{
		TBOOST_ERROR("Failed block population with Exception: " << _e.what());
	}
	catch(...)
	{
		TBOOST_ERROR("block population did throw an unknown exception\n");
	}
	return ret;
}

void updatePoW(BlockHeader& _bi)
{
	mine(_bi);
	_bi.noteDirty();
}

mArray writeTransactionsToJson(Transactions const& _txs)
{
	mArray txArray;
	for (auto const& txi: _txs)
	{
		mObject txObject = fillJsonWithTransaction(txi);
		txArray.push_back(txObject);
	}
	return txArray;
}

mObject writeBlockHeaderToJson(mObject& _o, BlockHeader const& _bi)
{
	_o["parentHash"] = toString(_bi.parentHash());
	_o["uncleHash"] = toString(_bi.sha3Uncles());
	_o["coinbase"] = toString(_bi.beneficiary());
	_o["stateRoot"] = toString(_bi.stateRoot());
	_o["transactionsTrie"] = toString(_bi.transactionsRoot());
	_o["receiptTrie"] = toString(_bi.receiptsRoot());
	_o["bloom"] = toString(_bi.logBloom());
	_o["difficulty"] = toCompactHex(_bi.difficulty(), HexPrefix::Add, 1);
	_o["number"] = toCompactHex(_bi.number(), HexPrefix::Add, 1);
	_o["gasLimit"] = toCompactHex(_bi.gasLimit(), HexPrefix::Add, 1);
	_o["gasUsed"] = toCompactHex(_bi.gasUsed(), HexPrefix::Add, 1);
	_o["timestamp"] = toCompactHex(_bi.timestamp(), HexPrefix::Add, 1);
	_o["extraData"] = toHex(_bi.extraData(), 2, HexPrefix::Add);
	_o["mixHash"] = toString(_bi.mixHash());
	_o["nonce"] = toString(_bi.nonce());
	_o["hash"] = toString(_bi.hash());
	return _o;
}

RLPStream createFullBlockFromHeader(BlockHeader const& _bi, bytes const& _txs, bytes const& _uncles)
{
	RLPStream rlpStream;
	_bi.streamRLP(rlpStream, WithProof);

	RLPStream ret(3);
	ret.appendRaw(rlpStream.out());
	ret.appendRaw(_txs);
	ret.appendRaw(_uncles);

	return ret;
}

} }// Namespace Close

BOOST_AUTO_TEST_SUITE(BlockChainTests)

BOOST_AUTO_TEST_CASE(bcForkBlockTest)
{
	dev::test::executeTests("bcForkBlockTest", "/BlockchainTests",dev::test::getFolder(__FILE__) + "/BlockchainTestsFiller", dev::test::doBlockchainTests);
}

BOOST_AUTO_TEST_CASE(bcTotalDifficultyTest)
{
	dev::test::executeTests("bcTotalDifficultyTest", "/BlockchainTests",dev::test::getFolder(__FILE__) + "/BlockchainTestsFiller", dev::test::doBlockchainTests);
}

BOOST_AUTO_TEST_CASE(bcInvalidRLPTest)
{
	dev::test::executeTests("bcInvalidRLPTest", "/BlockchainTests",dev::test::getFolder(__FILE__) + "/BlockchainTestsFiller", dev::test::doBlockchainTests);
}

BOOST_AUTO_TEST_CASE(bcRPC_API_Test)
{
	dev::test::executeTests("bcRPC_API_Test", "/BlockchainTests",dev::test::getFolder(__FILE__) + "/BlockchainTestsFiller", dev::test::doBlockchainTests);
}

BOOST_AUTO_TEST_CASE(bcValidBlockTest)
{
	dev::test::executeTests("bcValidBlockTest", "/BlockchainTests",dev::test::getFolder(__FILE__) + "/BlockchainTestsFiller", dev::test::doBlockchainTests);
}

BOOST_AUTO_TEST_CASE(bcInvalidHeaderTest)
{
	dev::test::executeTests("bcInvalidHeaderTest", "/BlockchainTests",dev::test::getFolder(__FILE__) + "/BlockchainTestsFiller", dev::test::doBlockchainTests);
}

BOOST_AUTO_TEST_CASE(bcUncleTest)
{
	dev::test::executeTests("bcUncleTest", "/BlockchainTests",dev::test::getFolder(__FILE__) + "/BlockchainTestsFiller", dev::test::doBlockchainTests);
}

BOOST_AUTO_TEST_CASE(bcUncleHeaderValiditiy)
{
	dev::test::executeTests("bcUncleHeaderValiditiy", "/BlockchainTests",dev::test::getFolder(__FILE__) + "/BlockchainTestsFiller", dev::test::doBlockchainTests);
}

BOOST_AUTO_TEST_CASE(bcGasPricerTest)
{
	dev::test::executeTests("bcGasPricerTest", "/BlockchainTests",dev::test::getFolder(__FILE__) + "/BlockchainTestsFiller", dev::test::doBlockchainTests);
}

//BOOST_AUTO_TEST_CASE(bcBruncleTest)
//{
//	if (c_network != Network::Frontier)
//		dev::test::executeTests("bcBruncleTest", "/BlockchainTests",dev::test::getFolder(__FILE__) + "/BlockchainTestsFiller", dev::test::doBlockchainTests);
//}

BOOST_AUTO_TEST_CASE(bcBlockGasLimitTest)
{
	dev::test::executeTests("bcBlockGasLimitTest", "/BlockchainTests",dev::test::getFolder(__FILE__) + "/BlockchainTestsFiller", dev::test::doBlockchainTests);
}

BOOST_AUTO_TEST_CASE(bcWalletTest)
{
	if (test::Options::get().wallet)
		dev::test::executeTests("bcWalletTest", "/BlockchainTests",dev::test::getFolder(__FILE__) + "/BlockchainTestsFiller", dev::test::doBlockchainTests);
}

BOOST_AUTO_TEST_CASE(userDefinedFile)
{
	dev::test::userDefinedTest(dev::test::doBlockchainTests);
}

BOOST_AUTO_TEST_SUITE_END()<|MERGE_RESOLUTION|>--- conflicted
+++ resolved
@@ -28,7 +28,6 @@
 #include <libethereum/TransactionQueue.h>
 #include <test/TestHelper.h>
 #include <libethereum/Block.h>
-
 #include <libethereum/GenesisInfo.h>
 
 using namespace std;
@@ -65,12 +64,8 @@
 			continue;
 		}
 
-<<<<<<< HEAD
-		cout << i.first << endl;
-=======
 		cnote << i.first;
 		testname = "(" + i.first + ") ";
->>>>>>> 1a5039f4
 		TBOOST_REQUIRE(o.count("genesisBlockHeader"));
 		TBOOST_REQUIRE(o.count("pre"));
 
@@ -88,7 +83,7 @@
 		if (_fillin)
 			biGenesisBlock = constructBlock(o["genesisBlockHeader"].get_obj(), trueState.rootHash());
 		else
-			TBOOST_CHECK_MESSAGE((biGenesisBlock.stateRoot() == trueState.rootHash()), testname + "root hash does not match");
+			TBOOST_CHECK_MESSAGE((biGenesisBlock.stateRoot() == trueState.rootHash()), "root hash does not match");
 
 		if (_fillin)
 		{
