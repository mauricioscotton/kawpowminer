--- conflicted
+++ resolved
@@ -50,17 +50,10 @@
             this->bindAndAddMethod(jsonrpc::Procedure("eth_getFilterLogs", jsonrpc::PARAMS_BY_POSITION, jsonrpc::JSON_ARRAY, "param1",jsonrpc::JSON_STRING, NULL), &AbstractWebThreeStubServer::eth_getFilterLogsI);
             this->bindAndAddMethod(jsonrpc::Procedure("eth_getLogs", jsonrpc::PARAMS_BY_POSITION, jsonrpc::JSON_ARRAY, "param1",jsonrpc::JSON_OBJECT, NULL), &AbstractWebThreeStubServer::eth_getLogsI);
             this->bindAndAddMethod(jsonrpc::Procedure("eth_getWork", jsonrpc::PARAMS_BY_POSITION, jsonrpc::JSON_ARRAY,  NULL), &AbstractWebThreeStubServer::eth_getWorkI);
-<<<<<<< HEAD
-            this->bindAndAddMethod(jsonrpc::Procedure("eth_submitWork", jsonrpc::PARAMS_BY_POSITION, jsonrpc::JSON_BOOLEAN, "param1",jsonrpc::JSON_STRING, NULL), &AbstractWebThreeStubServer::eth_submitWorkI);
+            this->bindAndAddMethod(jsonrpc::Procedure("eth_submitWork", jsonrpc::PARAMS_BY_POSITION, jsonrpc::JSON_BOOLEAN, "param1",jsonrpc::JSON_STRING,"param2",jsonrpc::JSON_STRING, NULL), &AbstractWebThreeStubServer::eth_submitWorkI);
             this->bindAndAddMethod(jsonrpc::Procedure("eth_register", jsonrpc::PARAMS_BY_POSITION, jsonrpc::JSON_STRING, "param1",jsonrpc::JSON_STRING, NULL), &AbstractWebThreeStubServer::eth_registerI);
             this->bindAndAddMethod(jsonrpc::Procedure("eth_unregister", jsonrpc::PARAMS_BY_POSITION, jsonrpc::JSON_BOOLEAN, "param1",jsonrpc::JSON_STRING, NULL), &AbstractWebThreeStubServer::eth_unregisterI);
             this->bindAndAddMethod(jsonrpc::Procedure("eth_queuedTransactions", jsonrpc::PARAMS_BY_POSITION, jsonrpc::JSON_ARRAY, "param1",jsonrpc::JSON_STRING, NULL), &AbstractWebThreeStubServer::eth_queuedTransactionsI);
-=======
-            this->bindAndAddMethod(jsonrpc::Procedure("eth_submitWork", jsonrpc::PARAMS_BY_POSITION, jsonrpc::JSON_BOOLEAN, "param1",jsonrpc::JSON_STRING,"param2",jsonrpc::JSON_STRING, NULL), &AbstractWebThreeStubServer::eth_submitWorkI);
-            this->bindAndAddMethod(jsonrpc::Procedure("eth_register", jsonrpc::PARAMS_BY_POSITION, jsonrpc::JSON_INTEGER, "param1",jsonrpc::JSON_STRING, NULL), &AbstractWebThreeStubServer::eth_registerI);
-            this->bindAndAddMethod(jsonrpc::Procedure("eth_unregister", jsonrpc::PARAMS_BY_POSITION, jsonrpc::JSON_BOOLEAN, "param1",jsonrpc::JSON_INTEGER, NULL), &AbstractWebThreeStubServer::eth_unregisterI);
-            this->bindAndAddMethod(jsonrpc::Procedure("eth_queuedTransactions", jsonrpc::PARAMS_BY_POSITION, jsonrpc::JSON_ARRAY, "param1",jsonrpc::JSON_INTEGER, NULL), &AbstractWebThreeStubServer::eth_queuedTransactionsI);
->>>>>>> 326476c4
             this->bindAndAddMethod(jsonrpc::Procedure("db_put", jsonrpc::PARAMS_BY_POSITION, jsonrpc::JSON_BOOLEAN, "param1",jsonrpc::JSON_STRING,"param2",jsonrpc::JSON_STRING,"param3",jsonrpc::JSON_STRING, NULL), &AbstractWebThreeStubServer::db_putI);
             this->bindAndAddMethod(jsonrpc::Procedure("db_get", jsonrpc::PARAMS_BY_POSITION, jsonrpc::JSON_STRING, "param1",jsonrpc::JSON_STRING,"param2",jsonrpc::JSON_STRING, NULL), &AbstractWebThreeStubServer::db_getI);
             this->bindAndAddMethod(jsonrpc::Procedure("shh_post", jsonrpc::PARAMS_BY_POSITION, jsonrpc::JSON_BOOLEAN, "param1",jsonrpc::JSON_OBJECT, NULL), &AbstractWebThreeStubServer::shh_postI);
@@ -335,17 +328,10 @@
         virtual Json::Value eth_getFilterLogs(const std::string& param1) = 0;
         virtual Json::Value eth_getLogs(const Json::Value& param1) = 0;
         virtual Json::Value eth_getWork() = 0;
-<<<<<<< HEAD
-        virtual bool eth_submitWork(const std::string& param1) = 0;
+        virtual bool eth_submitWork(const std::string& param1, const std::string& param2) = 0;
         virtual std::string eth_register(const std::string& param1) = 0;
         virtual bool eth_unregister(const std::string& param1) = 0;
         virtual Json::Value eth_queuedTransactions(const std::string& param1) = 0;
-=======
-        virtual bool eth_submitWork(const std::string& param1, const std::string& param2) = 0;
-        virtual int eth_register(const std::string& param1) = 0;
-        virtual bool eth_unregister(int param1) = 0;
-        virtual Json::Value eth_queuedTransactions(int param1) = 0;
->>>>>>> 326476c4
         virtual bool db_put(const std::string& param1, const std::string& param2, const std::string& param3) = 0;
         virtual std::string db_get(const std::string& param1, const std::string& param2) = 0;
         virtual bool shh_post(const Json::Value& param1) = 0;
