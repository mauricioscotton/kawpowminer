--- conflicted
+++ resolved
@@ -49,10 +49,6 @@
     Verifier verifier_;
 };
 
-<<<<<<< HEAD
-
-=======
->>>>>>> 311de1dd
 class EthStratumClient : public PoolClient
 {
 public:
@@ -63,11 +59,7 @@
         ETHEREUMSTRATUM
     } StratumProtocol;
 
-<<<<<<< HEAD
     EthStratumClient(int worktimeout, int responsetimeout);
-=======
-    EthStratumClient(int worktimeout, int responsetimeout, bool submitHashrate);
->>>>>>> 311de1dd
 
     void init_socket();
     void connect() override;
@@ -171,14 +163,6 @@
 
     unsigned m_solution_submitted_max_id;  // maximum json id we used to send a solution
 
-<<<<<<< HEAD
-=======
-    bool m_submit_hashrate;
-    std::string m_submit_hashrate_id;
-
-    unsigned m_solution_submitted_max_id;  // maximum json id we used to send a solution
-
->>>>>>> 311de1dd
     ///@brief Auxiliary function to make verbose_verification objects.
     template <typename Verifier>
     verbose_verification<Verifier> make_verbose_verification(Verifier verifier)
