--- conflicted
+++ resolved
@@ -32,22 +32,13 @@
 }
 
 
-<<<<<<< HEAD
 EthStratumClient::EthStratumClient(int const & worktimeout, string const & email, bool const & submitHashrate) : PoolClient(),
-	 m_socket(nullptr),
-	 m_securesocket(nullptr),
-	 m_worktimer(m_io_service),
-	 m_responsetimer(m_io_service),
-	 m_resolver(m_io_service)
-=======
-EthStratumClient::EthStratumClient(int const & worktimeout, int const & protocol, string const & email, bool const & submitHashrate, StratumSecure const & secureMode) : PoolClient(),
 	m_socket(nullptr),
 	m_securesocket(nullptr),
 	m_worktimer(m_io_service),
 	m_responsetimer(m_io_service),
 	m_hashrate_event(m_io_service),
 	m_resolver(m_io_service)
->>>>>>> de05cc3f
 {
 	m_authorized = false;
 	m_pending = 0;
@@ -57,17 +48,12 @@
 
 	m_submit_hashrate = submitHashrate;
 	m_submit_hashrate_id = h256::random().hex();
-<<<<<<< HEAD
-=======
 
 	// This timer is set to never expire. This is intentional since
 	// boost asio does not support events, this timer will
 	// serve an equivalent role when cancelled.
 	m_hashrate_event.expires_at(boost::posix_time::pos_infin);
 	m_hashrate_event.async_wait(boost::bind(&EthStratumClient::hashrate_event_handler, this, boost::asio::placeholders::error));
-
-	m_secureMode = secureMode;
->>>>>>> de05cc3f
 }
 
 EthStratumClient::~EthStratumClient()
@@ -634,7 +620,8 @@
 	string json = "{\"id\": 6, \"jsonrpc\":\"2.0\", \"method\": \"eth_submitHashrate\", \"params\": [\"" + m_rate + "\",\"0x" + this->m_submit_hashrate_id + "\"]}\n";
 	std::ostream os(&m_requestBuffer);
 	os << json;
-	if (m_secureMode != StratumSecure::NONE)
+
+	if (m_connection.SecLevel() != SecureLevel::NONE)
 		async_write(*m_securesocket, m_requestBuffer,
 			boost::bind(&EthStratumClient::handleHashrateResponse, this, boost::asio::placeholders::error));
 	else
@@ -659,28 +646,11 @@
 }
 
 void EthStratumClient::submitHashrate(string const & rate) {
-<<<<<<< HEAD
-	if (!m_submit_hashrate || m_linkdown) {
-		return;
-	}
-
-	// There is no stratum method to submit the hashrate so we use the rpc variant.
-	string json = "{\"id\": 6, \"jsonrpc\":\"2.0\", \"method\": \"eth_submitHashrate\", \"params\": [\"" + rate + "\",\"0x" + this->m_submit_hashrate_id + "\"]}\n";
-	std::ostream os(&m_requestBuffer);
-	os << json;
-	if (m_connection.SecLevel() != SecureLevel::NONE) {
-		write(*m_securesocket, m_requestBuffer);
-	}
-	else {
-		write(*m_socket, m_requestBuffer);
-	}
-=======
 	// Called by the pool manager thread.
 	// We cancel the timer that will serve as event
 	// to the stratum client.
 	m_rate = rate;
 	m_hashrate_event.cancel();
->>>>>>> de05cc3f
 }
 
 void EthStratumClient::submitSolution(Solution solution) {
