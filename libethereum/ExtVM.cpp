--- conflicted
+++ resolved
@@ -34,13 +34,8 @@
 		e.go(_p.onOp);
 		e.accrueSubState(sub);
 	}
-<<<<<<< HEAD
-	io_gas = e.gas();
-	e.out().copyTo(_out);
-=======
-	_p.gas = e.endGas();
+	_p.gas = e.gas();
 	e.out().copyTo(_p.out);
->>>>>>> 32a850a9
 
 	return !e.excepted();
 }
